{
    "name": "yetisearch/yetisearch",
    "description": "A powerful, pure-PHP search engine library with advanced features",
    "type": "library",
    "license": "MIT",
    "authors": [
        {
            "name": "Yetidevworks",
            "email": "info@yetidevworks.com"
        }
    ],
    "require": {
        "php": "^7.4|^8.0|^8.1|^8.2|^8.3|^8.4",
        "ext-json": "*",
        "ext-mbstring": "*",
        "ext-pdo": "*",
        "ext-sqlite3": "*",
        "psr/log": "^1.1 || ^2.0 || ^3.0"
    },
    "require-dev": {
        "doctrine/instantiator": "^1.4",
        "fakerphp/faker": "^1.19",
        "phpstan/phpstan": "^1.0 || ^2.0",
        "phpunit/phpunit": "^9.5",
<<<<<<< HEAD
        "squizlabs/php_codesniffer": "^3.6",
=======
        "squizlabs/php_codesniffer": "^3.6 || ^4.0",
        "doctrine/instantiator": "^1.4",
>>>>>>> 41e2b243
        "symfony/deprecation-contracts": "^2.5"
    },
    "autoload": {
        "psr-4": {
            "YetiSearch\\": "src/"
        }
    },
    "autoload-dev": {
        "psr-4": {
            "YetiSearch\\Tests\\": "tests/"
        }
    },
    "scripts": {
        "test": "phpunit",
        "test:verbose": "phpunit --testdox --colors=always",
        "test:pretty": "phpunit -c phpunit-readable.xml",
        "test:coverage": "XDEBUG_MODE=coverage phpunit --coverage-text --colors=always",
        "test:coverage-html": "XDEBUG_MODE=coverage phpunit --coverage-html build/coverage",
        "test:filter": "phpunit --testdox --colors=always --filter",
        "test:watch": "phpunit-watcher watch",
        "phpstan": "phpstan analyse src --level 2",
        "cs": "phpcs --standard=PSR12 src/",
        "cs-fix": "phpcbf --standard=PSR12 src/",
        "post-install-cmd": [
            "@php -r \"if (DIRECTORY_SEPARATOR==='/' && file_exists('bin/yetisearch')) { chmod('bin/yetisearch', 0755); echo 'Set executable bit on bin/yetisearch\\n'; }\""
        ],
        "post-update-cmd": [
            "@php -r \"if (DIRECTORY_SEPARATOR==='/' && file_exists('bin/yetisearch')) { chmod('bin/yetisearch', 0755); echo 'Set executable bit on bin/yetisearch\\n'; }\""
        ]
    },
    "config": {
        "sort-packages": true
    }
}<|MERGE_RESOLUTION|>--- conflicted
+++ resolved
@@ -22,12 +22,7 @@
         "fakerphp/faker": "^1.19",
         "phpstan/phpstan": "^1.0 || ^2.0",
         "phpunit/phpunit": "^9.5",
-<<<<<<< HEAD
-        "squizlabs/php_codesniffer": "^3.6",
-=======
         "squizlabs/php_codesniffer": "^3.6 || ^4.0",
-        "doctrine/instantiator": "^1.4",
->>>>>>> 41e2b243
         "symfony/deprecation-contracts": "^2.5"
     },
     "autoload": {
